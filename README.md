# Conventional PR Title Action

A GitHub Action that automatically suggests or updates PR titles to follow the [Conventional Commits](https://conventionalcommits.org/) standard using AI.

## Features

- 🤖 **AI-Powered**: Leverages AI providers to generate intelligent title suggestions
- 📝 **Conventional Commits**: Ensures PR titles follow the Conventional Commits specification
- 🔄 **Dual Modes**: Auto-update titles or suggest improvements via comments
- ⚙️ **Highly Configurable**: Extensive customization options for validation rules and AI behavior
- 🎯 **Smart Analysis**: Analyzes changed files and PR content for context-aware suggestions
- 🛡️ **Robust**: Comprehensive error handling with retry mechanisms and fallbacks

## Quick Start

### 🚀 Simple Usage

```yaml
name: PR Title Check
on:
  pull_request:
    types: [opened, synchronize, reopened, edited]

jobs:
  conventional-title:
    runs-on: ubuntu-latest
    steps:
      - uses: overtrue/conventional-pr-title@v1
        with:
          github-token: ${{ secrets.GITHUB_TOKEN }}
          model: 'openai/gpt-4o-mini'  # 或者简写为 'openai'
```

### 🔧 Advanced Usage

```yaml
name: PR Title Check
on:
  pull_request:
    types: [opened, synchronize, reopened, edited]

jobs:
  conventional-title:
    runs-on: ubuntu-latest
    steps:
      - uses: overtrue/conventional-pr-title@v1
        with:
          github-token: ${{ secrets.GITHUB_TOKEN }}
          model: 'anthropic/claude-3-5-sonnet-20241022'
          mode: 'auto'  # 自动更新标题
          include-scope: 'true'
          debug: 'true'
```

### 📝 Model Examples

The action supports multiple AI providers with flexible model specification:

```yaml
# OpenAI models
model: 'openai/gpt-4o-mini'      # 完整格式
model: 'openai'                  # 简写格式，使用默认模型

# Anthropic models
model: 'anthropic/claude-3-5-sonnet-20241022'
model: 'anthropic'               # 使用默认 Claude 模型

# Google models
model: 'google/gemini-1.5-flash'
model: 'google'                  # 使用默认 Gemini 模型

# Other providers
model: 'mistral/mistral-large-latest'
model: 'xai/grok-beta'
model: 'cohere/command-r-plus'
model: 'azure/gpt-4o-mini'
model: 'vertex/gemini-1.5-flash'
```

> For more models, please refer to the [AI SDK v5 Providers and Models documentation](https://v5.ai-sdk.dev/docs/foundations/providers-and-models).

### 🔑 Environment Variables

#### API Keys (Required)
Set your API keys as GitHub secrets:

```bash
# OpenAI
OPENAI_API_KEY=sk-...

# Anthropic
ANTHROPIC_API_KEY=sk-ant-...

# Google
GOOGLE_API_KEY=...

# Mistral
MISTRAL_API_KEY=...

# xAI
XAI_API_KEY=...

# Cohere
COHERE_API_KEY=...

# Azure
AZURE_API_KEY=...

# Vertex AI
GOOGLE_VERTEX_API_KEY=...
```

#### Custom Base URLs (Optional)
For using custom endpoints or proxy servers:

```bash
# OpenAI
OPENAI_BASE_URL=https://api.openai.com/v1

# Anthropic
ANTHROPIC_BASE_URL=https://api.anthropic.com/v1

# Google
GOOGLE_BASE_URL=https://generativelanguage.googleapis.com

# Mistral
MISTRAL_BASE_URL=https://api.mistral.ai

# xAI
XAI_BASE_URL=https://api.x.ai

# Cohere
COHERE_BASE_URL=https://api.cohere.ai

# Azure
AZURE_BASE_URL=https://your-resource.openai.azure.com

# Vertex AI
GOOGLE_VERTEX_BASE_URL=https://us-central1-aiplatform.googleapis.com
```

#### Example with Custom Endpoint
```yaml
- uses: ./
  with:
    model: 'openai/gpt-4o-mini'
  env:
    OPENAI_API_KEY: ${{ secrets.OPENAI_API_KEY }}
    OPENAI_BASE_URL: ${{ secrets.CUSTOM_OPENAI_ENDPOINT }}
```

## Configuration

### Required Inputs

| Input | Description | Example |
|-------|-------------|---------|
| `github-token` | GitHub token for API access | `${{ secrets.GITHUB_TOKEN }}` |
| `model` | AI model to use (provider/model format or just provider) | `openai/gpt-4o-mini`, `anthropic` |

### Optional Inputs

| Input | Description | Default | Example |
|-------|-------------|---------|---------|
| `mode` | Operation mode: `auto` or `suggest` | `suggest` | `auto` |
| `include-scope` | Whether to prefer including scope in generated titles | `true` | `false` |
| `skip-if-conventional` | Skip processing if title already follows conventional commits | `true` | `false` |
| `debug` | Enable debug logging | `false` | `true` |

### Validation Rules

| Input | Description | Default |
|-------|-------------|---------|
| `allowed-types` | Comma-separated list of allowed commit types | `feat,fix,docs,style,refactor,test,chore,perf,ci,build,revert` |
| `require-scope` | Whether to require a scope in commit messages | `false` |
| `max-length` | Maximum allowed length for PR title | `72` |
| `min-description-length` | Minimum length for description part | `3` |

### Customization

| Input | Description | Default |
|-------|-------------|---------|
| `custom-prompt` | Custom prompt template for AI title generation | `''` |
| `comment-template` | Custom template for suggestion comments | `''` |
| `match-language` | Respond in the same language as the original PR title | `true` |
| `auto-comment` | Add a comment when auto-updating PR title | `true` |

## Supported AI Models

For the complete list of supported models and providers, please refer to the [AI SDK v5 Providers and Models documentation](https://v5.ai-sdk.dev/docs/foundations/providers-and-models).

The action supports all providers and models available in AI SDK v5, including:

- **OpenAI**: GPT-4 series, o1/o3/o4 reasoning models, GPT-3.5 Turbo
- **Anthropic**: Claude 4, Claude 3.5/3.7 Sonnet, Claude 3.5 Haiku
- **Google**: Gemini 2.0/1.5 Flash/Pro, Gemini Pro
- **Mistral**: Pixtral Large/12B, Mistral Large/Medium/Small
- **xAI**: Grok 4/3/2 series with vision variants
- **Cohere**: Command R+, Command R, Command
- **Azure**: Enterprise-hosted OpenAI models
- **Vertex AI**: Google Cloud-hosted Gemini models

## Examples

### Basic Configuration

```yaml
- uses: overtrue/conventional-pr-title@v1
  with:
    github-token: ${{ secrets.GITHUB_TOKEN }}
    model: 'openai'
```

### Advanced Configuration

```yaml
- uses: overtrue/conventional-pr-title@v1
  with:
    github-token: ${{ secrets.GITHUB_TOKEN }}
    model: 'anthropic/claude-3-5-sonnet-20241022'
    mode: 'auto'
    allowed-types: 'feat,fix,docs,refactor'
    include-scope: 'true'
    max-length: '100'
    debug: 'true'
```

### Custom Prompt

```yaml
- uses: overtrue/conventional-pr-title@v1
  with:
    github-token: ${{ secrets.GITHUB_TOKEN }}
    model: 'openai/gpt-4o-mini'
    custom-prompt: 'Generate a conventional commit title that emphasizes the business impact of this change.'
```

## Outputs

| Output | Description |
|--------|-------------|
| `is-conventional` | Whether the PR title follows conventional commits format |
| `suggested-titles` | JSON array of AI-suggested conventional commits titles |
| `original-title` | Original PR title before processing |
| `action-taken` | Action taken: "updated", "commented", "skipped", or "error" |
| `error-message` | Error message if action failed |

## Contributing

1. Fork the repository
2. Create your feature branch (`git checkout -b feature/amazing-feature`)
3. Commit your changes (`git commit -m 'Add some amazing feature'`)
4. Push to the branch (`git push origin feature/amazing-feature`)
5. Open a Pull Request

## License

This project is licensed under the MIT License - see the [LICENSE](LICENSE) file for details.

## References

<<<<<<< HEAD
**Made with ❤️ for better commit hygiene**
test change

## Test Auto PR Title Feature

This PR is created to test the automatic PR title generation functionality with Claude AI.

Expected behavior:
- The workflow should run automatically
- Claude AI should analyze the changes
- PR title should be updated to follow conventional commits format

### Changes Made
- Added test documentation to README
- Updated project description
=======
- [Conventional Commits](https://conventionalcommits.org/)
- [AI SDK v5 Providers and Models](https://v5.ai-sdk.dev/docs/foundations/providers-and-models)
- [GitHub Actions](https://docs.github.com/en/actions)
>>>>>>> 0a7aeb59
<|MERGE_RESOLUTION|>--- conflicted
+++ resolved
@@ -259,7 +259,6 @@
 
 ## References
 
-<<<<<<< HEAD
 **Made with ❤️ for better commit hygiene**
 test change
 
@@ -275,8 +274,6 @@
 ### Changes Made
 - Added test documentation to README
 - Updated project description
-=======
 - [Conventional Commits](https://conventionalcommits.org/)
 - [AI SDK v5 Providers and Models](https://v5.ai-sdk.dev/docs/foundations/providers-and-models)
-- [GitHub Actions](https://docs.github.com/en/actions)
->>>>>>> 0a7aeb59
+- [GitHub Actions](https://docs.github.com/en/actions)